# Git Deployment implementation
#
# Copyright (C) 2021  Eric Callahan <arksine.code@gmail.com>
#
# This file may be distributed under the terms of the GNU GPLv3 license.

from __future__ import annotations
import asyncio
import os
import pathlib
import shutil
import re
import logging
from .app_deploy import AppDeploy
from .common import Channel
from ...utils.versions import GitVersion

# Annotation imports
from typing import (
    TYPE_CHECKING,
    Any,
    Optional,
    Dict,
    List,
)
if TYPE_CHECKING:
    from ...confighelper import ConfigHelper
    from ..shell_command import ShellCommand
    from .update_manager import CommandHelper
    from ..http_client import HttpClient

class GitDeploy(AppDeploy):
    def __init__(self, config: ConfigHelper, cmd_helper: CommandHelper) -> None:
        super().__init__(config, cmd_helper, "Git Repo")
        self._configure_path(config)
        self._configure_virtualenv(config)
        self._configure_dependencies(config)
        self._configure_managed_services(config)
        self.origin: str = config.get('origin')
        self.moved_origin: Optional[str] = config.get('moved_origin', None)
        self.primary_branch = config.get("primary_branch", "master")
        pinned_commit = config.get("pinned_commit", None)
        if pinned_commit is not None:
            pinned_commit = pinned_commit.lower()
            # validate the hash length
            if len(pinned_commit) < 8:
                raise config.error(
                    f"[{config.get_name()}]: Value for option 'commit' must be "
                    "a minimum of 8 characters."
                )
        self.repo = GitRepo(
            cmd_helper, self.path, self.name, self.origin, self.moved_origin,
            self.primary_branch, self.channel, pinned_commit
        )

    async def initialize(self) -> Dict[str, Any]:
        storage = await super().initialize()
        await self.repo.restore_state(storage)
        self._is_valid = storage.get("is_valid", self.repo.is_valid())
        if not self.needs_refresh():
            self.repo.log_repo_info()
        return storage

    async def refresh(self) -> None:
        await self._update_repo_state(raise_exc=False)

    async def _update_repo_state(
        self, need_fetch: bool = True, raise_exc: bool = True
    ) -> None:
        self._is_valid = False
        try:
            await self.repo.refresh_repo_state(need_fetch=need_fetch)
        except Exception as e:
            if raise_exc or isinstance(e, asyncio.CancelledError):
                raise
        else:
            self._is_valid = self.repo.is_valid()
        finally:
            self.log_info(f"Channel: {self.channel}")
            if not self._is_valid:
                self.log_info("Repo validation check failed, updates disabled")
            else:
                self.log_info("Validity check for git repo passed")
            self._save_state()

    async def update(self) -> bool:
        await self.repo.wait_for_init()
        if not self._is_valid:
            raise self.log_exc("Update aborted, repo not valid", False)
        if self.repo.is_dirty():
            raise self.log_exc(
                "Update aborted, repo has been modified", False)
        if self.repo.is_current():
            # No need to update
            return False
        self.cmd_helper.notify_update_response(
            f"Updating Application {self.name}...")
        dep_info = await self._collect_dependency_info()
        await self._pull_repo()
        # Check Semantic Versions
        await self._update_dependencies(dep_info)
        # Refresh local repo state
        await self._update_repo_state(need_fetch=False)
        await self.restart_service()
        self.notify_status("Update Finished...", is_complete=True)
        return True

    async def recover(self,
                      hard: bool = False,
                      force_dep_update: bool = False
                      ) -> None:
        self.notify_status("Attempting Repo Recovery...")
        dep_info = await self._collect_dependency_info()
        if hard:
            await self.repo.clone()
            await self._update_repo_state()
        else:
            self.notify_status("Resetting Git Repo...")
            reset_ref = await self.repo.get_recovery_ref()
            if self.repo.is_dirty():
                # Try to restore modified files.  If the attempt fails we
                # can still try the reset
                try:
                    await self.repo.checkout("-- .")
                except self.server.error:
                    pass
            await self.repo.checkout(self.primary_branch)
            await self.repo.reset(reset_ref)
            await self._update_repo_state()
        self.repo.set_rollback_state(None)

        if self.repo.is_dirty() or not self._is_valid:
            raise self.server.error(
                "Recovery attempt failed, repo state not pristine", 500)
        await self._update_dependencies(dep_info, force=force_dep_update)
        await self.restart_service()
        self.notify_status("Reinstall Complete", is_complete=True)

    async def rollback(self) -> bool:
        dep_info = await self._collect_dependency_info()
        ret = await self.repo.rollback()
        if ret:
            await self._update_dependencies(dep_info)
            await self._update_repo_state(need_fetch=False)
            await self.restart_service()
            msg = "Rollback Complete"
        else:
            msg = "Rollback not performed"
        self.notify_status(msg, is_complete=True)
        return ret

    def get_update_status(self) -> Dict[str, Any]:
        status = super().get_update_status()
        status.update(self.repo.get_repo_status())
        return status

    def get_persistent_data(self) -> Dict[str, Any]:
        storage = super().get_persistent_data()
        storage.update(self.repo.get_persistent_data())
        return storage

    async def _pull_repo(self) -> None:
        self.notify_status("Updating Repo...")
        rb_state = self.repo.capture_state_for_rollback()
        try:
            await self.repo.fetch()
            if self.repo.is_detached():
                await self.repo.checkout()
            elif await self.repo.check_diverged():
                self.notify_status(
                    "Repo has diverged, attempting git reset"
                )
                await self.repo.reset()
            else:
                await self.repo.pull()
        except Exception as e:
            if self.repo.repo_corrupt:
                self._is_valid = False
                self._save_state()
                event_loop = self.server.get_event_loop()
                event_loop.delay_callback(
                    .2, self.cmd_helper.notify_update_refreshed
                )
            raise self.log_exc(str(e))
        else:
            self.repo.set_rollback_state(rb_state)


GIT_ASYNC_TIMEOUT = 300.
GIT_ENV_VARS = {
    'GIT_HTTP_LOW_SPEED_LIMIT': "1000",
    'GIT_HTTP_LOW_SPEED_TIME ': "20"
}
GIT_MAX_LOG_CNT = 100
GIT_LOG_FMT = (
    "\"sha:%H%x1Dauthor:%an%x1Ddate:%ct%x1Dsubject:%s%x1Dmessage:%b%x1E\""
)
GIT_REF_FMT = (
    "'%(if)%(*objecttype)%(then)%(*objecttype) %(*objectname)"
    "%(else)%(objecttype) %(objectname)%(end) %(refname)'"
)
SRC_EXTS = (".py", ".c", ".cpp")

class GitRepo:
    def __init__(
        self,
        cmd_helper: CommandHelper,
        src_path: pathlib.Path,
        alias: str,
        origin_url: str,
        moved_origin_url: Optional[str],
        primary_branch: str,
        channel: Channel,
        pinned_commit: Optional[str]
    ) -> None:
        self.server = cmd_helper.get_server()
        self.cmd_helper = cmd_helper
        self.alias = alias
        self.src_path = src_path
        git_dir = src_path.parent
        git_base = src_path.name
        self.backup_path = git_dir.joinpath(f".{git_base}_repo_backup")
        self.git_folder_path = src_path.joinpath(".git")
        self.origin_url = origin_url
        if not self.origin_url.endswith(".git"):
            self.origin_url += ".git"
        self.moved_origin_url = moved_origin_url
        self.primary_branch = primary_branch
        self.recovery_message = \
            f"""
            Manually restore via SSH with the following commands:
            sudo service {self.alias} stop
            cd {git_dir}
            rm -rf {git_base}
            git clone {self.origin_url}
            sudo service {self.alias} start
            """

        self.repo_warnings: List[str] = []
        self.repo_anomalies: List[str] = []
        self.init_evt: Optional[asyncio.Event] = None
        self.initialized: bool = False
        self.git_operation_lock = asyncio.Lock()
        self.fetch_timeout_handle: Optional[asyncio.Handle] = None
        self.fetch_input_recd: bool = False
        self.channel = channel
        self.pinned_commit = pinned_commit
        self.is_shallow = False

    async def restore_state(self, storage: Dict[str, Any]) -> None:
        self.valid_git_repo: bool = storage.get('repo_valid', False)
        self.git_owner: str = storage.get('git_owner', "?")
        self.git_repo_name: str = storage.get('git_repo_name', "?")
        self.git_remote: str = storage.get('git_remote', "?")
        self.git_branch: str = storage.get('git_branch', "?")
        if "full_version_string" in storage:
            self.current_version = GitVersion(storage["full_version_string"])
        else:
            self.current_version = GitVersion(storage.get('current_version', "?"))
        self.upstream_version = GitVersion(storage.get('upstream_version', "?"))
        self.current_commit: str = storage.get('current_commit', "?")
        self.upstream_commit: str = storage.get('upstream_commit', "?")
        self.upstream_url: str = storage.get('upstream_url', "?")
        self.recovery_url: str = storage.get(
            'recovery_url',
            self.upstream_url if self.git_remote == "origin" else "?"
        )
        self.branches: List[str] = storage.get('branches', [])
        self.head_detached: bool = storage.get('head_detached', False)
        self.git_messages: List[str] = storage.get('git_messages', [])
        self.commits_behind: List[Dict[str, Any]] = storage.get('commits_behind', [])
        self.commits_behind_count: int = storage.get('cbh_count', 0)
        self.diverged: bool = storage.get("diverged", False)
        self.repo_corrupt: bool = storage.get('corrupt', False)
        self.modified_files: List[str] = storage.get("modified_files", [])
        self.untracked_files: List[str] = storage.get("untracked_files", [])
        def_rbs = self.capture_state_for_rollback()
        self.rollback_commit: str = storage.get('rollback_commit', self.current_commit)
        self.rollback_branch: str = storage.get('rollback_branch', def_rbs["branch"])
        rbv = storage.get('rollback_version', self.current_version)
        self.rollback_version = GitVersion(str(rbv))
        self.pinned_commit_valid: bool = storage.get('pinned_commit_valid', True)
        if not await self._detect_git_dir():
            self.valid_git_repo = False
        self._check_warnings()

    def get_persistent_data(self) -> Dict[str, Any]:
        return {
            'repo_valid': self.valid_git_repo,
            'git_owner': self.git_owner,
            'git_repo_name': self.git_repo_name,
            'git_remote': self.git_remote,
            'git_branch': self.git_branch,
            'current_version': self.current_version.full_version,
            'upstream_version': self.upstream_version.full_version,
            'current_commit': self.current_commit,
            'upstream_commit': self.upstream_commit,
            'rollback_commit': self.rollback_commit,
            'rollback_branch': self.rollback_branch,
            'rollback_version': self.rollback_version.full_version,
            'upstream_url': self.upstream_url,
            'recovery_url': self.recovery_url,
            'branches': self.branches,
            'head_detached': self.head_detached,
            'git_messages': self.git_messages,
            'commits_behind': self.commits_behind,
            'cbh_count': self.commits_behind_count,
            'diverged': self.diverged,
            'corrupt': self.repo_corrupt,
            'modified_files': self.modified_files,
            'untracked_files': self.untracked_files,
            'pinned_commit_valid': self.pinned_commit_valid
        }

    async def refresh_repo_state(self, need_fetch: bool = True) -> None:
        if self.init_evt is not None:
            # No need to initialize multiple requests
            await self.init_evt.wait()
            if self.initialized:
                return
        self.initialized = False
        self.pinned_commit_valid = True
        self.init_evt = asyncio.Event()
        self.git_messages.clear()
        try:
            await self._check_repo_status()
            self._verify_repo()
            await self._find_current_branch()

            # Fetch the upstream url.  If the repo has been moved,
            # set the new url
            self.upstream_url = await self.remote(f"get-url {self.git_remote}")
            if await self._check_moved_origin():
                need_fetch = True
            if self.git_remote == "origin":
                self.recovery_url = self.upstream_url
            else:
                remote_list = (await self.remote("")).splitlines()
                logging.debug(
                    f"Git Repo {self.alias}: Detected Remotes - {remote_list}"
                )
                if "origin" in remote_list:
                    self.recovery_url = await self.remote("get-url origin")
                else:
                    logging.info(
                        f"Git Repo {self.alias}: Unable to detect recovery URL, "
                        "Hard Recovery not available"
                    )
                    self.recovery_url = "?"
            if need_fetch:
                await self.fetch()
            self.diverged = await self.check_diverged()

            # Parse GitHub Owner from URL
            owner_match = re.match(r"https?://[^/]+/([^/]+)", self.upstream_url)
            self.git_owner = "?"
            if owner_match is not None:
                self.git_owner = owner_match.group(1)

            # Parse GitHub Repository Name from URL
            repo_match = re.match(r".*\/([^\.]*).*", self.upstream_url)
            self.git_repo_name = "?"
            if repo_match is not None:
                self.git_repo_name = repo_match.group(1)
            self.current_commit = await self.rev_parse("HEAD")
            git_desc = await self.describe("--always --tags --long --dirty --abbrev=8")
            cur_ver = GitVersion(git_desc.strip())
            upstream_ver = await self._get_upstream_version()
            await self._set_versions(cur_ver, upstream_ver)

            # Get Commits Behind
            self.commits_behind = []
            if self.commits_behind_count > 0:
                cbh = await self.get_commits_behind()
                tagged_commits = await self.get_tagged_commits()
                debug_msg = '\n'.join([f"{k}: {v}" for k, v in tagged_commits.items()])
                logging.debug(f"Git Repo {self.alias}: Tagged Commits\n{debug_msg}")
                for i, commit in enumerate(cbh):
                    tag = tagged_commits.get(commit['sha'], None)
                    if i < 30 or tag is not None:
                        commit['tag'] = tag
                        self.commits_behind.append(commit)
            self._check_warnings()
        except Exception:
            logging.exception(f"Git Repo {self.alias}: Initialization failure")
            self._check_warnings()
            raise
        else:
            self.initialized = True
            # If no exception was raised assume the repo is not corrupt
            self.repo_corrupt = False
            if self.rollback_commit == "?" or self.rollback_branch == "?":
                # Reset Rollback State
                self.set_rollback_state(None)
            self.log_repo_info()
        finally:
            self.init_evt.set()
            self.init_evt = None

    async def _check_repo_status(self) -> bool:
        async with self.git_operation_lock:
            self.valid_git_repo = False
            if not await self._detect_git_dir():
                logging.info(
                    f"Git Repo {self.alias}: path '{self.src_path}'"
                    " is not a valid git repo")
                return False
            await self._wait_for_lock_release()
            attempts = 3
            resp: Optional[str] = None
            while attempts:
                self.git_messages.clear()
                try:
                    cmd = "status --porcelain -b"
                    resp = await self._run_git_cmd(
                        cmd, attempts=1, corrupt_hdr="fatal:"
                    )
                except Exception:
                    attempts -= 1
                    resp = None
                    # Attempt to recover from "loose object" error
                    if attempts and self.repo_corrupt:
                        if not await self._repair_loose_objects():
                            # Since we are unable to recover, immediately
                            # return
                            return False
                else:
                    break
            if resp is None:
                return False
            self.modified_files.clear()
            self.untracked_files.clear()
            for line in resp.splitlines():
                parts = line.strip().split(maxsplit=1)
                if len(parts) != 2:
                    continue
                prefix, fname = [p.strip() for p in parts]
                if prefix == "M":
                    # modified file
                    self.modified_files.append(fname)
                elif prefix == "??":
                    # untracked file
                    ext = pathlib.Path(fname).suffix
                    if ext in SRC_EXTS:
                        self.untracked_files.append(fname)
            self.valid_git_repo = True
        return True

    async def _detect_git_dir(self) -> bool:
        if self.git_folder_path.is_file():
            # Submodules have a file that contain the path to
            # the .git folder
            eventloop = self.server.get_event_loop()
            data = await eventloop.run_in_thread(self.git_folder_path.read_text)
            ident, _, gitdir = data.partition(":")
            if ident.strip() != "gitdir" or not gitdir.strip():
                return False
            self.git_folder_path = pathlib.Path(gitdir).expanduser().resolve()
        if self.git_folder_path.is_dir():
            self.is_shallow = self.git_folder_path.joinpath("shallow").is_file()
            return True
        return False

    async def _find_current_branch(self) -> None:
        # Populate list of current branches
        blist = await self.list_branches()
        current_branch = ""
        self.branches = []
        for branch in blist:
            branch = branch.strip()
            if not branch:
                continue
            if branch[0] == "*":
                branch = branch[2:].strip()
                current_branch = branch
            if branch[0] == "(":
                continue
            self.branches.append(branch)
        if current_branch.startswith("(HEAD detached"):
            self.head_detached = True
            ref_name = current_branch.split()[-1][:-1]
            remote_list = (await self.remote("")).splitlines()
            for remote in remote_list:
                remote = remote.strip()
                if not remote:
                    continue
                if ref_name.startswith(remote):
                    self.git_branch = ref_name[len(remote)+1:]
                    self.git_remote = remote
                    break
            else:
                if self.git_remote == "?":
                    msg = "Resolve by manually checking out a branch via SSH."
                else:
                    prev = f"{self.git_remote}/{self.git_branch}"
                    msg = f"Defaulting to previously tracked {prev}."
                logging.info(f"Git Repo {self.alias}: {current_branch} {msg}")
        else:
            self.head_detached = False
            self.git_branch = current_branch
            rkey = f"branch.{self.git_branch}.remote"
            self.git_remote = (await self.config_get(rkey)) or "?"

    async def _check_moved_origin(self) -> bool:
        detected_origin = self.upstream_url.lower().strip()
        if not detected_origin.endswith(".git"):
            detected_origin += ".git"
        if (
            self.server.is_debug_enabled() or
            not detected_origin.startswith("http") or
            detected_origin == self.origin_url.lower()
        ):
            # Skip the moved origin check if:
            #  Repo Debug is enabled
            #  The detected origin url is not http(s)
            #  The detected origin matches the expected origin url
            return False
        moved = False
        client: HttpClient = self.server.lookup_component("http_client")
        check_url = detected_origin[:-4]
        logging.info(
            f"Git repo {self.alias}: Performing moved origin check - "
            f"{check_url}"
        )
        resp = await client.get(check_url, enable_cache=False)
        if not resp.has_error():
            final_url = resp.final_url.lower()
            if not final_url.endswith(".git"):
                final_url += ".git"
            logging.debug(f"Git repo {self.alias}: Resolved url - {final_url}")
            if final_url == self.origin_url.lower():
                logging.info(
                    f"Git Repo {self.alias}: Moved Repo Detected, Moving "
                    f"from {self.upstream_url} to {self.origin_url}")
                moved = True
                await self.remote(
                    f"set-url {self.git_remote} {self.origin_url}")
                self.upstream_url = self.origin_url
                if self.moved_origin_url is not None:
                    moved_origin = self.moved_origin_url.lower().strip()
                    if not moved_origin.endswith(".git"):
                        moved_origin += ".git"
                    if moved_origin != detected_origin:
                        self.server.add_warning(
                            f"Git Repo {self.alias}: Origin URL does not "
                            "not match configured 'moved_origin'option. "
                            f"Expected: {detected_origin}"
                        )
        else:
            logging.debug(f"Move Request Failed: {resp.error}")
        return moved

    async def _get_upstream_version(self) -> GitVersion:
        self.commits_behind_count = 0
        if self.pinned_commit is not None:
            self.upstream_commit = self.current_commit
            if not self.current_commit.lower().startswith(self.pinned_commit):
                if not await self.check_commit_exists(self.pinned_commit):
                    self.pinned_commit_valid = False
                elif await self.is_ancestor(self.current_commit, self.pinned_commit):
                    self.upstream_commit = self.pinned_commit
            upstream_ver_str = await self.describe(
                f"{self.upstream_commit} --always --tags --long --abbrev=8",
            )
        elif self.channel == Channel.DEV:
            self.upstream_commit = await self.rev_parse(
                f"{self.git_remote}/{self.git_branch}"
            )
            upstream_ver_str = await self.describe(
                f"{self.git_remote}/{self.git_branch} --always --tags --long --abbrev=8"
            )
        else:
            tagged_commits = await self.get_tagged_commits()
            upstream_commit = upstream_ver_str = "?"
            for sha, tag in tagged_commits.items():
                ver = GitVersion(tag)
                if not ver.is_valid_version():
                    continue
                if (
                    (self.channel == Channel.STABLE and ver.is_final_release()) or
                    (self.channel == Channel.BETA and not ver.is_alpha_release())
                ):
                    upstream_commit = sha
                    upstream_ver_str = tag
                    break
            self.upstream_commit = upstream_commit
        if self.upstream_commit != "?":
            rl_args = f"HEAD..{self.upstream_commit} --count"
            self.commits_behind_count = int(await self.rev_list(rl_args))
        return GitVersion(upstream_ver_str)

    async def _set_versions(
        self, current_version: GitVersion, upstream_version: GitVersion
    ) -> None:
        if not current_version.is_valid_version():
            log_msg = (
                f"Git repo {self.alias}: Failed to detect current version, got "
                f"'{current_version}'. "
            )
            tag = upstream_version.infer_last_tag()
            count = await self.rev_list("HEAD --count")
            sha_part = ""
            if current_version.is_fallback():
                sha_part = f"-g{current_version}"
            elif self.current_commit not in ("?", ""):
                sha_part = f"-g{self.current_commit[:8]}"
            current_version = GitVersion(f"{tag}-{count}{sha_part}-inferred")
            log_msg += f"Falling back to inferred version: {current_version}"
            logging.info(log_msg)
        if self.channel == Channel.DEV:
            if not upstream_version.is_valid_version():
                log_msg = (
                    f"Git repo {self.alias}: Failed to detect upstream version, got "
                    f"'{upstream_version}'. "
                )
                tag = current_version.tag
                if current_version.inferred:
                    count = await self.rev_list(f"{self.upstream_commit} --count")
                else:
                    log_msg += "\nRemote has diverged, approximating dev count. "
                    count = str(self.commits_behind_count + current_version.dev_count)
                upstream_version = GitVersion(f"{tag}-{count}-inferred")
                log_msg += f"Falling back to inferred version: {upstream_version}"
                logging.info(log_msg)
        else:
            if not upstream_version.is_valid_version():
                self.upstream_commit = self.current_commit
                upstream_version = current_version
            elif upstream_version <= current_version:
                self.upstream_commit = self.current_commit
        self.current_version = current_version
        self.upstream_version = upstream_version

    async def wait_for_init(self) -> None:
        if self.init_evt is not None:
            await self.init_evt.wait()
            if not self.initialized:
                raise self.server.error(
                    f"Git Repo {self.alias}: Initialization failure")

    async def is_ancestor(
        self, ancestor_ref: str, descendent_ref: str, attempts: int = 3
    ) -> bool:
        self._verify_repo()
        cmd = f"merge-base --is-ancestor {ancestor_ref} {descendent_ref}"
        async with self.git_operation_lock:
            for _ in range(attempts):
                try:
                    await self._run_git_cmd(cmd, attempts=1, corrupt_hdr="error: ")
                except self.cmd_helper.get_shell_command().error as err:
                    if err.return_code == 1:
                        return False
                    if self.repo_corrupt:
                        raise
                else:
                    break
                await asyncio.sleep(.2)
            return True

    async def check_diverged(self) -> bool:
        self._verify_repo(check_remote=True)
        if self.head_detached:
            return False
        descendent = f"{self.git_remote}/{self.git_branch}"
        return not (await self.is_ancestor("HEAD", descendent))

    def log_repo_info(self) -> None:
        warnings = self._generate_warn_msg()
        if warnings:
            warnings = "\nRepo Warnings:\n" + warnings
        logging.info(
            f"Git Repo {self.alias} Detected:\n"
            f"Owner: {self.git_owner}\n"
            f"Repository Name: {self.git_repo_name}\n"
            f"Path: {self.src_path}\n"
            f"Remote: {self.git_remote}\n"
            f"Branch: {self.git_branch}\n"
            f"Remote URL: {self.upstream_url}\n"
            f"Recovery URL: {self.recovery_url}\n"
            f"Current Commit SHA: {self.current_commit}\n"
            f"Upstream Commit SHA: {self.upstream_commit}\n"
            f"Current Version: {self.current_version}\n"
            f"Upstream Version: {self.upstream_version}\n"
            f"Rollback Commit: {self.rollback_commit}\n"
            f"Rollback Branch: {self.rollback_branch}\n"
            f"Rollback Version: {self.rollback_version}\n"
            f"Is Dirty: {self.current_version.dirty}\n"
            f"Is Detached: {self.head_detached}\n"
            f"Is Shallow: {self.is_shallow}\n"
            f"Commits Behind Count: {self.commits_behind_count}\n"
            f"Diverged: {self.diverged}\n"
            f"Pinned Commit: {self.pinned_commit}"
            f"{warnings}"
        )

    def _check_warnings(self) -> None:
        self.repo_warnings.clear()
        self.repo_anomalies.clear()
        if self.pinned_commit is not None and not self.pinned_commit_valid:
            self.repo_anomalies.append(
                f"Pinned Commit {self.pinned_commit} does not exist"
            )
        if self.repo_corrupt:
            self.repo_warnings.append("Repo is corrupt")
        if self.git_branch == "?":
            self.repo_warnings.append("Failed to detect git branch")
        elif self.git_remote == "?":
            self.repo_warnings.append(
                f"Failed to detect tracking remote for branch {self.git_branch}"
            )
        if self.upstream_url == "?":
            self.repo_warnings.append("Failed to detect repo url")
            return
        upstream_url = self.upstream_url.lower()
        if upstream_url[-4:] != ".git":
            upstream_url += ".git"
        if upstream_url != self.origin_url.lower():
            self.repo_anomalies.append(f"Unofficial remote url: {self.upstream_url}")
        if self.git_branch != self.primary_branch or self.git_remote != "origin":
            self.repo_anomalies.append(
                "Repo not on offical remote/branch, expected: "
                f"origin/{self.primary_branch}, detected: "
                f"{self.git_remote}/{self.git_branch}")
        if self.untracked_files:
            self.repo_anomalies.append(
                f"Repo has untracked source files: {self.untracked_files}"
            )
        if self.diverged:
            self.repo_anomalies.append("Repo has diverged from remote")
        if self.head_detached:
            msg = "Detached HEAD detected"
            if self.server.is_debug_enabled():
                self.repo_anomalies.append(msg)
            else:
                self.repo_warnings.append(msg)
        if self.is_dirty():
            self.repo_warnings.append(
                "Repo is dirty.  Detected the following modifed files: "
                f"{self.modified_files}"
            )
        self._generate_warn_msg()

    def _generate_warn_msg(self) -> str:
        ro_msg = f"Git Repo {self.alias}: No warnings detected"
        warn_msg = ""
        if self.repo_warnings or self.repo_anomalies:
            ro_msg = f"Git Repo {self.alias}: Warnings detected:\n"
            warn_msg = "\n".join(
                [f"  {warn}" for warn in self.repo_warnings + self.repo_anomalies]
            )
            ro_msg += warn_msg
        self.server.add_log_rollover_item(f"umgr_{self.alias}_warn", ro_msg, log=False)
        return warn_msg

    def _verify_repo(self, check_remote: bool = False) -> None:
        if not self.valid_git_repo:
            raise self.server.error(
                f"Git Repo {self.alias}: repo not initialized")
        if check_remote:
            if self.git_remote == "?":
                raise self.server.error(
                    f"Git Repo {self.alias}: No valid git remote detected")

    async def reset(self, ref: Optional[str] = None) -> None:
        async with self.git_operation_lock:
            if ref is None:
                if self.channel != Channel.DEV or self.pinned_commit is not None:
                    ref = self.upstream_commit
                else:
                    if self.git_remote == "?" or self.git_branch == "?":
                        raise self.server.error("Cannot reset, unknown remote/branch")
                    ref = f"{self.git_remote}/{self.git_branch}"
            await self._run_git_cmd(f"reset --hard {ref}", attempts=2)
            self.repo_corrupt = False

    async def fetch(self) -> None:
        self._verify_repo(check_remote=True)
        async with self.git_operation_lock:
            await self._run_git_cmd_async(
                f"fetch {self.git_remote} --prune --progress")

    async def clean(self) -> None:
        self._verify_repo()
        async with self.git_operation_lock:
            await self._run_git_cmd("clean -d -f", attempts=2)

    async def pull(self) -> None:
        self._verify_repo()
        if self.head_detached:
            raise self.server.error(
                f"Git Repo {self.alias}: Cannot perform pull on a "
                "detached HEAD")
        cmd = "pull --progress"
        if self.server.is_debug_enabled():
            cmd = f"{cmd} --rebase"
        if self.channel != Channel.DEV or self.pinned_commit is not None:
            cmd = f"{cmd} {self.git_remote} {self.upstream_commit}"
        async with self.git_operation_lock:
            await self._run_git_cmd_async(cmd)

    async def list_branches(self) -> List[str]:
        self._verify_repo()
        async with self.git_operation_lock:
            resp = await self._run_git_cmd("branch --list --no-color")
            return resp.strip().split("\n")

<<<<<<< HEAD
    async def remote(self, command: str) -> str:
        self._verify_repo(check_remote=True)
=======
    async def check_commit_exists(self, commit: str) -> bool:
        self._verify_repo()
        async with self.git_operation_lock:
            shell_cmd = self.cmd_helper.get_shell_command()
            try:
                await self._run_git_cmd(
                    f"cat-file -e {commit}^{{commit}}", attempts=1
                )
            except shell_cmd.error:
                return False
            return True

    async def remote(self, command: str = "", validate: bool = False) -> str:
        self._verify_repo(check_remote=validate)
>>>>>>> 8f3b30a0
        async with self.git_operation_lock:
            resp = await self._run_git_cmd(
                f"remote {command}")
            return resp.strip()

    async def describe(self, args: str = "") -> str:
        self._verify_repo()
        async with self.git_operation_lock:
            resp = await self._run_git_cmd(f"describe {args}".strip())
            return resp.strip()

    async def rev_parse(self, args: str = "") -> str:
        self._verify_repo()
        async with self.git_operation_lock:
            resp = await self._run_git_cmd(f"rev-parse {args}".strip())
            return resp.strip()

    async def rev_list(self, args: str = "") -> str:
        self._verify_repo()
        async with self.git_operation_lock:
            resp = await self._run_git_cmd(f"rev-list {args}".strip())
            return resp.strip()

    async def config_get(
        self,
        key: str,
        pattern: str = "",
        get_all: bool = False,
        local_only: bool = False
    ) -> Optional[str]:
        local = "--local " if local_only else ""
        cmd = f"{local}--get-all" if get_all else f"{local}--get"
        args = f"{cmd} {key} '{pattern}'" if pattern else f"{cmd} {key}"
        try:
            return await self.config_cmd(args)
        except self.cmd_helper.get_shell_command().error as e:
            if e.return_code == 1:
                return None
            raise

    async def config_set(self, key: str, value: str) -> None:
        await self.config_cmd(f"{key} '{value}'")

    async def config_add(self, key: str, value: str) -> None:
        await self.config_cmd(f"--add {key} '{value}'")

    async def config_unset(
        self, key: str, pattern: str = "", unset_all: bool = False
    ) -> None:
        cmd = "--unset-all" if unset_all else "--unset"
        args = f"{cmd} {key} '{pattern}'" if pattern else f"{cmd} {key}"
        await self.config_cmd(args)

    async def config_cmd(self, args: str) -> str:
        self._verify_repo()
        verbose = self.server.is_verbose_enabled()
        async with self.git_operation_lock:
            for attempt in range(3):
                try:
                    return await self._run_git_cmd(
                        f"config {args}", attempts=1, log_complete=verbose
                    )
                except self.cmd_helper.get_shell_command().error as e:
                    if 1 <= (e.return_code or 10) <= 6 or attempt == 2:
                        raise
            raise self.server.error("Failed to run git-config")


    async def checkout(self, branch: Optional[str] = None) -> None:
        self._verify_repo()
        reset_commit: Optional[str] = None
        async with self.git_operation_lock:
            if branch is None:
                # No branch is specifed so we are checking out detached
                if self.channel != Channel.DEV or self.pinned_commit is not None:
                    reset_commit = self.upstream_commit
                branch = f"{self.git_remote}/{self.git_branch}"
            await self._run_git_cmd(f"checkout -q {branch}")
        if reset_commit is not None:
            await self.reset(reset_commit)

    async def run_fsck(self) -> None:
        async with self.git_operation_lock:
            await self._run_git_cmd("fsck --full", timeout=300., attempts=1)

    async def clone(self) -> None:
        if self.is_submodule_or_worktree():
            raise self.server.error(
                f"Cannot clone git repo {self.alias}, it is a {self.get_repo_type()} "
                "of another git repo."
            )
        async with self.git_operation_lock:
            if self.recovery_url == "?":
                raise self.server.error(
                    "Recovery url has not been detected, clone aborted"
                )
            self.cmd_helper.notify_update_response(
                f"Git Repo {self.alias}: Starting Clone Recovery...")
            event_loop = self.server.get_event_loop()
            if self.backup_path.exists():
                await event_loop.run_in_thread(shutil.rmtree, self.backup_path)
            await self._check_lock_file_exists(remove=True)
            cmd = (
                f"clone --branch {self.primary_branch} --filter=blob:none "
                f"{self.recovery_url} {self.backup_path}"
            )
            try:
                await self._run_git_cmd_async(cmd, 1, False, False)
            except Exception as e:
                self.cmd_helper.notify_update_response(
                    f"Git Repo {self.alias}: Git Clone Failed")
                raise self.server.error("Git Clone Error") from e
            if self.src_path.exists():
                await event_loop.run_in_thread(shutil.rmtree, self.src_path)
            await event_loop.run_in_thread(
                shutil.move, str(self.backup_path), str(self.src_path))
            self.repo_corrupt = False
            self.valid_git_repo = True
            self.cmd_helper.notify_update_response(
                f"Git Repo {self.alias}: Git Clone Complete")
        reset_commit = await self.get_recovery_ref("HEAD")
        if reset_commit != "HEAD":
            self.cmd_helper.notify_update_response(
                f"Git Repo {self.alias}: Moving HEAD to previous "
                f"commit {self.current_commit}"
            )
            await self.reset(reset_commit)

    async def rollback(self) -> bool:
        if self.rollback_commit == "?" or self.rollback_branch == "?":
            raise self.server.error("Incomplete rollback data stored, cannot rollback")
        if self.rollback_branch != self.git_branch:
            await self.checkout(self.rollback_branch)
        elif self.rollback_commit == self.current_commit:
            return False
        await self.reset(self.rollback_commit)
        return True

    def capture_state_for_rollback(self) -> Dict[str, Any]:
        branch = self.git_branch
        if self.head_detached:
            valid = "?" not in (self.git_remote, self.git_branch)
            branch = f"{self.git_remote}/{self.git_branch}" if valid else "?"
        return {
            "commit": self.current_commit,
            "branch": branch,
            "version": self.current_version
        }

    def set_rollback_state(self, rb_state: Optional[Dict[str, Any]]) -> None:
        if rb_state is None:
            rb_state = self.capture_state_for_rollback()
        self.rollback_commit = rb_state["commit"]
        self.rollback_branch = rb_state["branch"]
        self.rollback_version = rb_state["version"]

    async def get_commits_behind(self) -> List[Dict[str, Any]]:
        self._verify_repo()
        if self.is_current():
            return []
        async with self.git_operation_lock:
            if self.channel != Channel.DEV or self.pinned_commit is not None:
                ref = self.upstream_commit
            else:
                ref = f"{self.git_remote}/{self.git_branch}"
            resp = await self._run_git_cmd(
                f"log {self.current_commit}..{ref} "
                f"--format={GIT_LOG_FMT} --max-count={GIT_MAX_LOG_CNT}")
            commits_behind: List[Dict[str, Any]] = []
            for log_entry in resp.split('\x1E'):
                log_entry = log_entry.strip()
                if not log_entry:
                    continue
                log_items = [li.strip() for li in log_entry.split('\x1D')
                             if li.strip()]
                cbh = [li.split(':', 1) for li in log_items]
                commits_behind.append(dict(cbh))  # type: ignore
            return commits_behind

    async def get_tagged_commits(self, count: int = 100) -> Dict[str, str]:
        self._verify_repo(check_remote=True)
        tip = f"{self.git_remote}/{self.git_branch}"
        cnt_arg = f"--count={count} " if count > 0 else ""
        async with self.git_operation_lock:
            resp = await self._run_git_cmd(
                f"for-each-ref {cnt_arg}--sort='-creatordate' --contains=HEAD "
                f"--merged={tip} --format={GIT_REF_FMT} 'refs/tags'"
            )
            tagged_commits: Dict[str, str] = {}
            for line in resp.split('\n'):
                parts = line.strip().split()
                if len(parts) != 3 or parts[0] != "commit":
                    continue
                sha, ref = parts[1:]
                tag = ref.split('/')[-1]
                tagged_commits[sha] = tag
            # Return tagged commits as SHA keys mapped to tag values
            return tagged_commits

    def get_repo_status(self) -> Dict[str, Any]:
        no_untrk_src = len(self.untracked_files) == 0
        return {
            'detected_type': "git_repo",
            'remote_alias': self.git_remote,
            'branch': self.git_branch,
            'owner': self.git_owner,
            'repo_name': self.git_repo_name,
            'remote_url': self.upstream_url,
            'recovery_url': self.recovery_url,
            'version': self.current_version.short_version,
            'remote_version': self.upstream_version.short_version,
            'rollback_version': self.rollback_version.short_version,
            'current_hash': self.current_commit,
            'remote_hash': self.upstream_commit,
            'is_dirty': self.current_version.dirty,
            'detached': self.head_detached,
            'commits_behind': self.commits_behind,
            'commits_behind_count': self.commits_behind_count,
            'git_messages': self.git_messages,
            'full_version_string': self.current_version.full_version,
            'pristine': no_untrk_src and not self.current_version.dirty,
            'corrupt': self.repo_corrupt,
            'warnings': self.repo_warnings,
            'anomalies': self.repo_anomalies
        }

    def get_version(self, upstream: bool = False) -> GitVersion:
        return self.upstream_version if upstream else self.current_version

    def is_detached(self) -> bool:
        return self.head_detached

    def is_dirty(self) -> bool:
        return self.current_version.dirty

    def is_current(self) -> bool:
        return self.current_commit == self.upstream_commit

    def is_submodule_or_worktree(self):
        return (
            self.src_path.joinpath(".git").is_file() and
            self.git_folder_path.parent.name in ("modules", "worktrees")
        )

    def is_valid(self) -> bool:
        return (
            not self.is_damaged() and
            not self.has_recoverable_errors()
        )

    def is_damaged(self) -> bool:
        # A damaged repo requires a clone to recover
        return not self.valid_git_repo or self.repo_corrupt

    def has_recoverable_errors(self) -> bool:
        # These errors should be recoverable using a git reset
        detached_err = False if self.server.is_debug_enabled() else self.head_detached
        return (
            self.diverged or
            self.is_dirty() or
            detached_err
        )

    def get_repo_type(self) -> str:
        type_name = self.git_folder_path.parent.name
        if type_name == "modules":
            return "submodule"
        elif type_name == "worktrees":
            return "worktree"
        return "repo"

    async def get_recovery_ref(self, upstream_ref: Optional[str] = None) -> str:
        """ Fetch the best reference for a 'reset' recovery attempt

        Returns the ref to reset to for "soft" recovery requests.  The
        preference is to reset to the current commit, however that is
        only possible if the commit is known and if it is an ancestor of
        the primary branch.
        """
        if upstream_ref is None:
            remote = await self.config_get(f"branch.{self.primary_branch}.remote")
            if remote is None:
                raise self.server.error(
                    f"Failed to find remote for primary branch '{self.primary_branch}'"
                )
            upstream_ref = f"{remote}/{self.primary_branch}"
        reset_commits: List[str] = []
        if self.pinned_commit is not None:
            reset_commits.append(self.pinned_commit)
        if self.current_commit != "?":
            reset_commits.append(self.current_commit)
        for commit in reset_commits:
            try:
                is_ancs = await self.is_ancestor(commit, upstream_ref, attempts=1)
            except self.server.error:
                is_ancs = False
            if is_ancs:
                return commit
        return upstream_ref

    async def _check_lock_file_exists(self, remove: bool = False) -> bool:
        lock_path = self.git_folder_path.joinpath("index.lock")
        if lock_path.is_file():
            if remove:
                logging.info(f"Git Repo {self.alias}: Git lock file found "
                             "after git process exited, removing")
                try:
                    event_loop = self.server.get_event_loop()
                    await event_loop.run_in_thread(os.remove, lock_path)
                except Exception:
                    pass
            return True
        return False

    async def _wait_for_lock_release(self, timeout: int = 60) -> None:
        while timeout:
            if await self._check_lock_file_exists():
                if not timeout % 10:
                    logging.info(f"Git Repo {self.alias}: Git lock file "
                                 f"exists, {timeout} seconds remaining "
                                 "before removal.")
                await asyncio.sleep(1.)
                timeout -= 1
            else:
                return
        await self._check_lock_file_exists(remove=True)

    async def _repair_loose_objects(self, notify: bool = False) -> bool:
        if notify:
            self.cmd_helper.notify_update_response(
                "Attempting to repair loose objects..."
            )
        try:
            shell_cmd = self.cmd_helper.get_shell_command()
            await shell_cmd.exec_cmd(
                "find .git/objects/ -type f -empty | xargs rm",
                timeout=10., attempts=1, cwd=str(self.src_path))
            await self._run_git_cmd_async(
                "fetch --all -p", attempts=1, fix_loose=False)
            await self._run_git_cmd("fsck --full", timeout=300., attempts=1)
        except Exception:
            msg = (
                "Attempt to repair loose objects failed, "
                "hard recovery is required"
            )
            logging.exception(msg)
            if notify:
                self.cmd_helper.notify_update_response(msg)
            return False
        if notify:
            self.cmd_helper.notify_update_response("Loose objects repaired")
        self.repo_corrupt = False
        return True

    async def _run_git_cmd_async(self,
                                 cmd: str,
                                 attempts: int = 5,
                                 need_git_path: bool = True,
                                 fix_loose: bool = True
                                 ) -> None:
        # Fetch and pull require special handling.  If the request
        # gets delayed we do not want to terminate it while the command
        # is processing.
        await self._wait_for_lock_release()
        event_loop = self.server.get_event_loop()
        env = os.environ.copy()
        env.update(GIT_ENV_VARS)
        if need_git_path:
            git_cmd = f"git -C {self.src_path} {cmd}"
        else:
            git_cmd = f"git {cmd}"
        shell_cmd = self.cmd_helper.get_shell_command()
        scmd = shell_cmd.build_shell_command(
            git_cmd, callback=self._handle_process_output,
            env=env)
        while attempts:
            self.git_messages.clear()
            self.fetch_input_recd = False
            self.fetch_timeout_handle = event_loop.delay_callback(
                GIT_ASYNC_TIMEOUT, self._check_process_active,
                scmd, cmd)
            try:
                await scmd.run(timeout=0)
            except Exception:
                pass
            if self.fetch_timeout_handle is not None:
                self.fetch_timeout_handle.cancel()
            ret = scmd.get_return_code()
            if ret == 0:
                self.git_messages.clear()
                return
            elif self.repo_corrupt and fix_loose:
                if await self._repair_loose_objects(notify=True):
                    # Only attempt to repair loose objects once. Re-run
                    # the command once.
                    fix_loose = False
                    attempts = 2
                else:
                    # since the attept to repair failed, bypass attempts
                    # and immediately raise an exception
                    raise self.server.error(
                        "Unable to repair loose objects, use hard recovery"
                    )
            attempts -= 1
            await asyncio.sleep(.5)
            await self._check_lock_file_exists(remove=True)
        raise self.server.error(f"Git Command '{cmd}' failed")

    def _handle_process_output(self, output: bytes) -> None:
        self.fetch_input_recd = True
        out = output.decode().strip()
        if out:
            if out.startswith("fatal: ") and "corrupt" in out:
                self.repo_corrupt = True
            self.git_messages.append(out)
            self.cmd_helper.notify_update_response(out)
            logging.debug(
                f"Git Repo {self.alias}: {out}")

    async def _check_process_active(
        self, scmd: ShellCommand, cmd_name: str
    ) -> None:
        ret = scmd.get_return_code()
        if ret is not None:
            logging.debug(f"Git Repo {self.alias}: {cmd_name} returned")
            return
        if self.fetch_input_recd:
            # Received some input, reschedule timeout
            logging.debug(
                f"Git Repo {self.alias}: {cmd_name} active, rescheduling")
            event_loop = self.server.get_event_loop()
            self.fetch_input_recd = False
            self.fetch_timeout_handle = event_loop.delay_callback(
                GIT_ASYNC_TIMEOUT, self._check_process_active,
                scmd, cmd_name)
        else:
            # Request has timed out with no input, terminate it
            logging.debug(f"Git Repo {self.alias}: {cmd_name} timed out")
            # Cancel with SIGKILL
            await scmd.cancel(2)

    async def _run_git_cmd(
        self,
        git_args: str,
        timeout: float = 20.,
        attempts: int = 5,
        env: Optional[Dict[str, str]] = None,
        corrupt_hdr: Optional[str] = None,
        log_complete: bool = True
    ) -> str:
        shell_cmd = self.cmd_helper.get_shell_command()
        try:
            return await shell_cmd.exec_cmd(
                f"git -C {self.src_path} {git_args}",
                timeout=timeout,
                attempts=attempts,
                env=env,
                sig_idx=2,
                log_complete=log_complete
            )
        except shell_cmd.error as e:
            stdout = e.stdout.decode().strip()
            stderr = e.stderr.decode().strip()
            msg_lines: List[str] = []
            if stdout:
                msg_lines.extend(stdout.split("\n"))
                self.git_messages.append(stdout)
            if stderr:
                msg_lines.extend(stdout.split("\n"))
                self.git_messages.append(stderr)
            if corrupt_hdr is not None:
                for line in msg_lines:
                    line = line.strip().lower()
                    if line.startswith(corrupt_hdr) and "corrupt" in line:
                        self.repo_corrupt = True
                        break
            raise<|MERGE_RESOLUTION|>--- conflicted
+++ resolved
@@ -804,10 +804,6 @@
             resp = await self._run_git_cmd("branch --list --no-color")
             return resp.strip().split("\n")
 
-<<<<<<< HEAD
-    async def remote(self, command: str) -> str:
-        self._verify_repo(check_remote=True)
-=======
     async def check_commit_exists(self, commit: str) -> bool:
         self._verify_repo()
         async with self.git_operation_lock:
@@ -822,7 +818,6 @@
 
     async def remote(self, command: str = "", validate: bool = False) -> str:
         self._verify_repo(check_remote=validate)
->>>>>>> 8f3b30a0
         async with self.git_operation_lock:
             resp = await self._run_git_cmd(
                 f"remote {command}")
