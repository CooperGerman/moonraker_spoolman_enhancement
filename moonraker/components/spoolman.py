# Integration with Spoolman
#
# Copyright (C) 2023 Daniel Hultgren <daniel.cf.hultgren@gmail.com>
#
# This file may be distributed under the terms of the GNU GPLv3 license.

from __future__ import annotations
import asyncio
from asyncio.log import logger
import logging
import os
import sys
import re
import contextlib
import tornado.websocket as tornado_ws
from .file_manager.metadata import extract_metadata
from ..common import RequestType
from ..utils import json_wrapper as jsonw
from typing import (
    TYPE_CHECKING,
    List,
    Dict,
    Any,
    Optional,
    Union,
    cast
)

from ..common import WebRequest
if TYPE_CHECKING:
    from ..confighelper import ConfigHelper
    from .http_client import HttpClient, HttpResponse
    from .database import MoonrakerDatabase
    from .announcements import Announcements
    from .klippy_apis import KlippyAPI as APIComp
    from tornado.websocket import WebSocketClientConnection

DB_NAMESPACE = "moonraker"
ACTIVE_SPOOL_KEY = "spoolman.spool_id"
# Special space characters used as they will be displayed in gcode console
CONSOLE_TAB = "   "


class SpoolManager:
    def __init__(self, config: ConfigHelper):
        '''
        This class supercedes the SpoolManager class from moonraker/components/spoolman.py
        It aims at providing the same functionality, with added capability.
        Added capabilities are:
            - logging in the mainsail/fluidd console
            - Basic checks for filament presence
            - Basic check for filament type
            - Basic check for filament sufficience
        '''
        self.server = config.get_server()

        self.eventloop = self.server.get_event_loop()
        self._get_spoolman_urls(config)
        self.sync_rate_seconds = config.getint(
            "sync_rate", default=5, minval=1)
        self.report_timer = self.eventloop.register_timer(
            self.report_extrusion)
        self.pending_reports: Dict[int, float] = {}
        self.spoolman_ws: Optional[WebSocketClientConnection] = None
        self.connection_task: Optional[asyncio.Task] = None
        self.spool_check_task: Optional[asyncio.Task] = None
        self.ws_connected: bool = False
        self.reconnect_delay: float = 2.
        self.is_closing: bool = False
        self.extruded_lock = asyncio.Lock()
        self.spool_id: Optional[int] = None
        self._error_logged: bool = False
        self._highest_epos: float = 0
        self._current_extruder: str = "extruder"
        self.klippy_apis: APIComp = self.server.lookup_component("klippy_apis")
        self.http_client: HttpClient = self.server.lookup_component(
            "http_client")
        self.database: MoonrakerDatabase = self.server.lookup_component(
            "database")
        announcements: Announcements = self.server.lookup_component(
            "announcements")
        announcements.register_feed("spoolman")
        self._register_notifications()
        self._register_listeners()
        self._register_endpoints()
        # Uboe ########################### Start
        self.filament_slots = config.getint(
            "filament_slots", default=1, minval=1)
        self.slot_occupation = {}
<<<<<<< HEAD
        if self.filament_slots < 1 :
            logging.critical(f"Number of filament slots is less than 1. Please check the spoolman or moonraker [spoolman] setup.")
            return
=======
        if self.filament_slots < 1:
            self._log_n_send(
                f"Number of filament slots is not set or is less than 1. Please check the spoolman or moonraker [spoolman] setup.")
>>>>>>> 52fe5819
        self.printer_info = self.server.get_host_info()
        # ################################ End
        self.server.register_remote_method(
            "spoolman_set_active_spool", self.set_active_spool
        )
        # Uboe ########################### Start
        self.server.register_remote_method(
            "spoolman_set_active_slot", self.set_active_slot
        )
        self.server.register_remote_method(
            "spoolman_get_spool_info", self.get_spool_info
        )
        self.server.register_remote_method(
            "spoolman_check_filament", self.check_filament
        )
        self.server.register_remote_method(
            "spoolman_get_spools_for_machine", self.get_spools_for_machine
        )
        self.server.register_remote_method(
            "spoolman_set_spool_slot", self.set_spool_slot
        )
        self.server.register_remote_method(
            "spoolman_clear_spool_slots", self.clear_spool_slots
        )
        # ################################ End

    def _get_spoolman_urls(self, config: ConfigHelper) -> None:
        orig_url = config.get('server')
        url_match = re.match(
            r"(?i:(?P<scheme>https?)://)?(?P<host>.+)", orig_url)
        if url_match is None:
            raise config.error(
                f"Section [spoolman], Option server: {orig_url}: Invalid URL format"
            )
        scheme = url_match["scheme"] or "http"
        host = url_match["host"].rstrip("/")
        ws_scheme = "wss" if scheme == "https" else "ws"
        self.spoolman_url = f"{scheme}://{host}/api"
        self.ws_url = f"{ws_scheme}://{host}/api/v1/spool"

    def _register_notifications(self):
        self.server.register_notification("spoolman:active_spool_set")
        self.server.register_notification("spoolman:spoolman_status_changed")
        self.server.register_notification("spoolman:check_failure")
        self.server.register_notification("spoolman:spoolman_set_spool_slot")
        self.server.register_notification("spoolman:get_spool_info")

    def _register_listeners(self):
        self.server.register_event_handler(
            "server:klippy_ready", self._handle_klippy_ready
        )

    def _register_endpoints(self):
        self.server.register_endpoint(
            "/server/spoolman/spool_id",
            RequestType.GET | RequestType.POST,
            self._handle_spool_id_request,
        )
        self.server.register_endpoint(
            "/server/spoolman/proxy",
            RequestType.POST,
            self._proxy_spoolman_request,
        )
        self.server.register_endpoint(
            "/server/spoolman/status",
            RequestType.GET,
            self._handle_status_request,
        )
        self.server.register_endpoint(
            "/access/spoolman/info",
            RequestType.GET,
            self.__spool_info_notificator,
        )

    async def component_init(self) -> None:
        self.spool_id = await self.database.get_item(
            DB_NAMESPACE, ACTIVE_SPOOL_KEY, None
        )
        self.connection_task = self.eventloop.create_task(
            self._connect_websocket())

    async def _connect_websocket(self) -> None:
        log_connect: bool = True
        err_list: List[Exception] = []
        while not self.is_closing:
            if log_connect:
                logging.info(f"Connecting To Spoolman: {self.ws_url}")
                log_connect = False
            try:
                self.spoolman_ws = await tornado_ws.websocket_connect(
                    self.ws_url,
                    connect_timeout=5.,
                    ping_interval=20.,
                    ping_timeout=60.
                )
                setattr(self.spoolman_ws, "on_ping", self._on_ws_ping)
                cur_time = self.eventloop.get_loop_time()
                self._last_ping_received = cur_time
            except asyncio.CancelledError:
                raise
            except Exception as e:
                if len(err_list) < 10:
                    # Allow up to 10 unique errors.
                    for err in err_list:
                        if type(err) is type(e) and err.args == e.args:
                            break
                    else:
                        err_list.append(e)
                        verbose = self.server.is_verbose_enabled()
                        if verbose:
                            logging.exception("Failed to connect to Spoolman")
                        self.server.add_log_rollover_item(
                            "spoolman_connect", f"Failed to Connect to spoolman: {e}",
                            not verbose
                        )
            else:
                err_list = []
                self.ws_connected = True
                self._error_logged = False
                self.report_timer.start()
                self.server.add_log_rollover_item(
                    "spoolman_connect", "Connected to Spoolman Spool Manager"
                )
                if self.spool_id is not None:
                    self._cancel_spool_check_task()
                    coro = self._check_spool_deleted()
                    self.spool_check_task = self.eventloop.create_task(coro)
                self._send_status_notification()
                await self._read_messages()
                log_connect = True
            if not self.is_closing:
                await asyncio.sleep(self.reconnect_delay)

    async def _read_messages(self) -> None:
        message: Union[str, bytes, None]
        while self.spoolman_ws is not None:
            message = await self.spoolman_ws.read_message()
            if isinstance(message, str):
                self._decode_message(message)
            elif message is None:
                self.report_timer.stop()
                self.ws_connected = False
                cur_time = self.eventloop.get_loop_time()
                ping_time: float = cur_time - self._last_ping_received
                reason = code = None
                if self.spoolman_ws is not None:
                    reason = self.spoolman_ws.close_reason
                    code = self.spoolman_ws.close_code
                logging.info(
                    f"Spoolman Disconnected - Code: {code}, Reason: {reason}, "
                    f"Server Ping Time Elapsed: {ping_time}"
                )
                self.spoolman_ws = None
                if not self.is_closing:
                    self._send_status_notification()
                break

    def _decode_message(self, message: str) -> None:
        event: Dict[str, Any] = jsonw.loads(message)
        if event.get("resource") != "spool":
            return
        if self.spool_id is not None and event.get("type") == "deleted":
            payload: Dict[str, Any] = event.get("payload", {})
            if payload.get("id") == self.spool_id:
                self.pending_reports.pop(self.spool_id, None)
                self.set_active_spool(None)

    def _cancel_spool_check_task(self) -> None:
        if self.spool_check_task is None or self.spool_check_task.done():
            return
        self.spool_check_task.cancel()

    async def _check_spool_deleted(self) -> None:
        if self.spool_id is not None:
            response = await self.http_client.get(
                f"{self.spoolman_url}/v1/spool/{self.spool_id}",
                connect_timeout=1., request_timeout=2.
            )
            if response.status_code == 404:
                logging.info(
                    f"Spool ID {self.spool_id} not found, setting to None")
                self.pending_reports.pop(self.spool_id, None)
                self.set_active_spool(None)
            elif response.has_error():
                err_msg = self._get_response_error(response)
                logging.info(
                    f"Attempt to check spool status failed: {err_msg}")
            else:
                logging.info(
                    f"Found Spool ID {self.spool_id} on spoolman instance")
        self.spool_check_task = None

    def connected(self) -> bool:
        return self.ws_connected

    def _on_ws_ping(self, data: bytes = b"") -> None:
        self._last_ping_received = self.eventloop.get_loop_time()

    async def _handle_klippy_ready(self) -> None:
        await self.get_spools_for_machine(silent=False)
        result: Dict[str, Dict[str, Any]]
        result = await self.klippy_apis.subscribe_objects(
            {"toolhead": ["position", "extruder"]
             }, self._handle_status_update, {}
        )
        toolhead = result.get("toolhead", {})
        self._current_extruder = toolhead.get("extruder", "extruder")
        initial_e_pos = toolhead.get("position", [None]*4)[3]
        logging.debug(f"Initial epos: {initial_e_pos}")
        if initial_e_pos is not None:
            self._highest_epos = initial_e_pos
        else:
            logging.error("Spoolman integration unable to subscribe to epos")
            raise self.server.error("Unable to subscribe to e position")

    def _get_response_error(self, response: HttpResponse) -> str:
        err_msg = f"HTTP error: {response.status_code} {response.error}"
        with contextlib.suppress(Exception):
            msg: Optional[str] = cast(dict, response.json())["message"]
            err_msg += f", Spoolman message: {msg}"
        return err_msg

    def _handle_status_update(self, status: Dict[str, Any], _: float) -> None:
        toolhead: Optional[Dict[str, Any]] = status.get("toolhead")
        if toolhead is None:
            return
        epos: float = toolhead.get(
            "position", [0, 0, 0, self._highest_epos])[3]
        extr = toolhead.get("extruder", self._current_extruder)
        if extr != self._current_extruder:
            self._highest_epos = epos
            self._current_extruder = extr
        elif epos > self._highest_epos:
            if self.spool_id is not None:
                self._add_extrusion(self.spool_id, epos - self._highest_epos)
            self._highest_epos = epos

    def _add_extrusion(self, spool_id: int, used_length: float) -> None:
        if spool_id in self.pending_reports:
            self.pending_reports[spool_id] += used_length
        else:
            self.pending_reports[spool_id] = used_length

    def set_active_spool(self, spool_id: Union[int, None]) -> None:
        assert spool_id is None or isinstance(spool_id, int)
        if self.spool_id == spool_id:
            logging.info(f"Spool ID already set to: {spool_id}")
            return
        self.spool_id = spool_id
        self.database.insert_item(DB_NAMESPACE, ACTIVE_SPOOL_KEY, spool_id)
        self.server.send_event(
            "spoolman:active_spool_set", {"spool_id": spool_id}
        )
        logging.info(f"Setting active spool to: {spool_id}")

    async def set_active_slot(self, slot = None) -> None:
        '''
        Search for spool id matching the slot number and set it as active
        '''
        if slot is None:
            logging.error(f"Slot number not provided")
            return

        for spool in self.slot_occupation:
            logging.info(
                f"found spool: {spool['filament']['name']} at slot {spool['location'].split(':')[1]}")
            if int(spool['location'].split(':')[1]) == slot:
                self.set_active_spool(spool['id'])
                return

        logging.error(f"Could not find a matching spool for slot {slot}")

    async def report_extrusion(self, eventtime: float) -> float:
        if not self.ws_connected:
            return eventtime + self.sync_rate_seconds
        pending_reports = self.pending_reports
        self.pending_reports = {}
        for spool_id, used_length in pending_reports.items():
            if not self.ws_connected:
                self._add_extrusion(spool_id, used_length)
                continue
            logging.debug(
                f"Sending spool usage: ID: {spool_id}, Length: {used_length:.3f}mm"
            )
            response = await self.http_client.request(
                method="PUT",
                url=f"{self.spoolman_url}/v1/spool/{spool_id}/use",
                body={"use_length": used_length}
            )
            if response.has_error():
                if response.status_code == 404:
                    # Since the spool is deleted we can remove any pending reports
                    # added while waiting for the request
                    self.pending_reports.pop(spool_id, None)
                    if spool_id == self.spool_id:
                        logging.info(
                            f"Spool ID {spool_id} not found, setting to None")
                        self.set_active_spool(None)
                else:
                    if not self._error_logged:
                        error_msg = self._get_response_error(response)
                        self._error_logged = True
                        logging.info(
                            f"Failed to update extrusion for spool id {spool_id}, "
                            f"received {error_msg}"
                        )
                    # Add missed reports back to pending reports for the next cycle
                    self._add_extrusion(spool_id, used_length)
                    continue
            self._error_logged = False
        return self.eventloop.get_loop_time() + self.sync_rate_seconds

    async def _handle_spool_id_request(self, web_request: WebRequest):
        if web_request.get_request_type() == RequestType.POST:
            spool_id = web_request.get_int("spool_id", None)
            self.set_active_spool(spool_id)
        # For GET requests we will simply return the spool_id
        return {"spool_id": self.spool_id}

    async def _proxy_spoolman_request(self, web_request: WebRequest):
        method = web_request.get_str("request_method")
        path = web_request.get_str("path")
        query = web_request.get_str("query", None)
        body = web_request.get("body", None)
        use_v2_response = web_request.get_boolean("use_v2_response", False)
        if method not in {"GET", "POST", "PUT", "PATCH", "DELETE"}:
            raise self.server.error(f"Invalid HTTP method: {method}")
        if body is not None and method == "GET":
            raise self.server.error("GET requests cannot have a body")
        if len(path) < 4 or path[:4] != "/v1/":
            raise self.server.error(
                "Invalid path, must start with the API version, e.g. /v1"
            )
        query = f"?{query}" if query is not None else ""
        full_url = f"{self.spoolman_url}{path}{query}"
        if not self.ws_connected:
            if not use_v2_response:
                raise self.server.error("Spoolman server not available", 503)
            return {
                "response": None,
                "error": {
                    "status_code": 503,
                    "message": "Spoolman server not available"
                }
            }
        logging.debug(f"Proxying {method} request to {full_url}")
        response = await self.http_client.request(
            method=method,
            url=full_url,
            body=body,
        )
        if not use_v2_response:
            response.raise_for_status()
            return response.json()
        if response.has_error():
            msg: str = str(response.error or "")
            with contextlib.suppress(Exception):
                spoolman_msg = cast(dict, response.json()).get("message", msg)
                msg = spoolman_msg
            return {
                "response": None,
                "error": {
                    "status_code": response.status_code,
                    "message": msg
                }
            }
        else:
            return {
                "response": response.json(),
                "error": None
            }

    async def _handle_status_request(self, web_request: WebRequest) -> Dict[str, Any]:
        pending: List[Dict[str, Any]] = [
            {"spool_id": sid, "filament_used": used} for sid, used in
            self.pending_reports.items()
        ]
        return {
            "spoolman_connected": self.ws_connected,
            "pending_reports": pending,
            "spool_id": self.spool_id
        }

    def _send_status_notification(self) -> None:
        self.server.send_event(
            "spoolman:spoolman_status_changed",
            {"spoolman_connected": self.ws_connected}
        )

    async def close(self):
        self.is_closing = True
        self.report_timer.stop()
        if self.spoolman_ws is not None:
            self.spoolman_ws.close(1001, "Moonraker Shutdown")
        self._cancel_spool_check_task()
        if self.connection_task is None or self.connection_task.done():
            return
        try:
            await asyncio.wait_for(self.connection_task, 2.)
        except asyncio.TimeoutError:
            pass

    async def _log_n_send(self, msg):
        ''' logs and sends msg to the klipper console'''
        logging.error(msg)
        await self.klippy_apis.run_gcode(f"M118 {msg}", None)

<<<<<<< HEAD
    async def get_info_for_spool(self, spool_id : int):
        response = await self.http_client.request(
                method="GET",
                url=f"{self.spoolman_url}/v1/spool/{spool_id}",
            )
        if response.status_code == 404:
            logging.info(f"Spool ID {spool_id} not found")
            return False
        elif response.has_error():
            err_msg = self._get_response_error(response)
            logging.info(f"Attempt to get spool info failed: {err_msg}")
            return False
        else:
            logging.info(f"Found Spool ID {self.spool_id} on spoolman instance")

        spool_info = response.json()
        logging.info(f"Spool info: {spool_info}")

=======
    async def get_info_for_spool(self, spool_id: int):
        logging.info(f"spool id received: {spool_id}")
        args = {
            "request_method": "GET",
            "path": f"/v1/spool/{spool_id}",
            # "query" : f"spool_id={spool_id}",

        }
        webrequest = WebRequest(
            endpoint=f"{self.spoolman_url}/spools/{spool_id}",
            args=args,
            request_type=RequestType.GET,
        )
        spool_info = await self._proxy_spoolman_request(webrequest)
>>>>>>> 52fe5819
        return spool_info

    async def get_spool_info(self, sid: int = None):
        '''
        Gets info for active spool id and sends it to the klipper console
        '''
        if not sid:
            logging.info("Fetching active spool")
            spool_id = await self._get_active_spool()
        else:
<<<<<<< HEAD
            logging.info(f"Using spool id: {id}")
            spool_id = id
=======
            logging.info("Setting spool id: %s", sid)
            spool_id = sid
>>>>>>> 52fe5819
        self.server.send_event(
            "spoolman:get_spool_info", {"id": spool_id}
        )
        if not spool_id:
            msg = "No active spool set"
            await self._log_n_send(msg)
            return False

        spool_info = await self.get_info_for_spool(spool_id)
        if not spool_info :
            msg = f"Spool id {spool_id} not found"
            await self._log_n_send(msg)
            return False
        msg = f"Active spool is: {spool_info['filament']['name']} (id : {spool_info['id']})"
        await self._log_n_send(msg)
<<<<<<< HEAD
        msg = f"{CONSOLE_TAB}- used: {int(spool_info['used_weight'])} g" # Special space characters used as they will be displayed in gcode console
        await self._log_n_send(msg)
        msg = f"{CONSOLE_TAB}- remaining: {int(spool_info['remaining_weight'])} g" # Special space characters used as they will be displayed in gcode console
=======
        # Special space characters used as they will be siplayed in gcode console
        msg = f"{CONSOLE_TAB}- used: {int(spool_info['used_weight'])} g"
        await self._log_n_send(msg)
        # Special space characters used as they will be siplayed in gcode console
        msg = f"{CONSOLE_TAB}- remaining: {int(spool_info['remaining_weight'])} g"
>>>>>>> 52fe5819
        await self._log_n_send(msg)
        # if spool_id not in filament_slots :
        found = False
        for spoolid in self.slot_occupation:
<<<<<<< HEAD
            if int(spoolid['id']) == spool_id :
                msg = "{}- slot: {}".format(CONSOLE_TAB, int(spool_info['location'].split(self.printer_info["hostname"]+':')[1])) # Special space characters used as they will be displayed in gcode console
=======
            if int(spoolid['id']) == spool_id:
                # Special space characters used as they will be siplayed in gcode console
                msg = "{}- slot: {}".format(CONSOLE_TAB, int(
                    spool_info['location'].split(self.printer_info["hostname"]+':')[1]))
>>>>>>> 52fe5819
                await self._log_n_send(msg)
                found = True
        if not found:
            msg = f"Spool id {spool_id} is not assigned to this machine"
            await self._log_n_send(msg)
            msg = "Run : "
            await self._log_n_send(msg)
<<<<<<< HEAD
            msg = f"{CONSOLE_TAB}SET_SPOOL_SLOT ID={spool_id} SLOT=integer" # Special space characters used as they will be displayed in gcode console
=======
            # Special space characters used as they will be siplayed in gcode console
            msg = f"{CONSOLE_TAB}SET_SPOOL_SLOT ID={spool_id} SLOT=integer"
>>>>>>> 52fe5819
            await self._log_n_send(msg)
            return False

    async def _get_active_spool(self):
        spool_id = await self.database.get_item(
            DB_NAMESPACE, ACTIVE_SPOOL_KEY, None
        )
        return spool_id

    async def verify_consistency(self, metadata, spools) -> List[str, list]:
        '''
        Verifies that the filament type, name, color and amount are consistent with the spoolman db
        parameters:
            @param metadata: metadata extracted from the gcode file
            @param spools: list of spools assigned to the current machine retrieved from spoolman db
        return :
            @return: a list containing the severity of the mismatch and a swap table to replace tool ids in gcode
        '''
        # location field in spoolman db is the <hostname of the machine>:<tool_id>
        # tool_id is 0 for single extruder machines
        # build a list of all the tools assigned to the current machine
        sm_tools = {}
        for spool in spools:
            tool_id = spool["location"].split(":")[1]
            sm_tools[int(tool_id)] = spool

        mdata_filaments = metadata["filament_name"].replace(
            "\"", "").replace("\n", "").split(";")
        mdata_filament_usage = metadata["filament_used"].replace(
            "\"", "").replace("\n", "").split(",")

        # build the equivalent list for the gcode metadata
        metadata_tools = {}
        for i, filament in enumerate(mdata_filaments):
            fil_usage = float(mdata_filament_usage[i]) if len(
                mdata_filament_usage) > i else 0
            if not filament == 'EMPTY':
                metadata_tools[i] = {'name': filament, 'usage': fil_usage}
            elif filament == 'EMPTY' and not (fil_usage == 0):
                msg = f"Filament usage for tool {i} is not 0 but filament is EMPTY placeholder. Please check your slicer setup and regenerate the gcode file."
                await self._log_n_send(msg)
                return "critical", []
            elif filament == 'EMPTY' and (fil_usage == 0):
                # seems coherent
                pass
            else:
                # everything is fine
                pass

        # compare the two lists
        mismatch = False
        # check list length
        if len(sm_tools) != len(metadata_tools):
            msg = f"Number of tools mismatch between spoolman slicer and klipper: {len(sm_tools)} != {len(metadata_tools)}"
            mismatch = "warning"
            await self._log_n_send(msg)

        # check filaments names for each tool
        swap_table = [None for __ in range(self.filament_slots)]
        for tool_id, filament in metadata_tools.items():
            # if tool_id from slicer is not in spoolman db
            if tool_id not in sm_tools:
                msg = f"Tool id {tool_id} of machine {self.printer_info['hostname']} not assigned to a spool in spoolman db"
                mismatch = "warning"
                await self._log_n_send(msg)
            else:
                # if filament name from slicer is not the same as the one in spoolman db
                if sm_tools[tool_id]['filament']['name'] != filament['name']:
                    # if this spool is used for this print then there is a mismatch (else it's ok, but message is sent anyway)
                    await self._log_n_send(f"Filament mismatch spoolman vs slicer @id {tool_id}")
                    await self._log_n_send(f"{CONSOLE_TAB}- {sm_tools[tool_id]['filament']['name']} != {filament['name']}")
                    if filament['usage'] > 0:
                        # if this filament can be found on another slot, raise a warning and save the new slot number to replace in gcode later
                        mismatch = "critical"
                        for spool in spools:
                            if spool['filament']['name'] == filament['name']:
                                msg = f"Filament {filament['name']} is found in another slot: {spool['location'].split(':')[1]}"
                                mismatch = "warning"
                                swap_table[tool_id] = int(
                                    spool['location'].split(':')[1])
                                await self._log_n_send(msg)
                    else:
                        await self._log_n_send(f"{CONSOLE_TAB}  * This filament is not used during this print (not pausing the printer)")

        # verify swap table is consistent (not more than one index pointing to same value)
        for i in range(len(swap_table)):
            if swap_table.count(swap_table[i]) > 1:
                msg = f"Swap table is not consistent: {swap_table}, more than one slot has been swapped to same slot."
                mismatch = "critical"
                await self._log_n_send(msg)

        if mismatch == "critical":
            return mismatch, swap_table

        # check that the amount of filament left in the spool is sufficient
        # get the amount of filament needed for each tool
        for tool_id, filament in metadata_tools.items():
            # if the tool has been swapped, use the new tool id
            if swap_table[tool_id]:
                _tool_id = int(swap_table[tool_id])
            # else use the original tool id and verify that the amount of filament left is sufficient
            if filament['usage'] > sm_tools[_tool_id]['remaining_weight']:
                msg = f"WARNING : Filament amount insufficient for spool {filament['name']}: {sm_tools[_tool_id]['remaining_weight']*100/100} < {filament['usage']*100/100}"
                mismatch = "critical"
                await self._log_n_send(msg)
                msg = f"Expect filament runout for machine {self.printer_info['hostname']}, or setup the mmu in order to avoid this."
                await self._log_n_send(msg)
        if mismatch == "critical":
            return mismatch, swap_table

        # Check that the active spool matches the spool from metadata when in single extruder mode
        if len(metadata_tools) == 1:
            if self.spool_id != sm_tools[0]['id']:
                msg = f"Active spool mismatch: {self.spool_id} != {sm_tools[0]['id']}"
                mismatch = "critical"
                await self._log_n_send(msg)
                return mismatch

        return mismatch, swap_table

    async def get_spools_for_machine(self, silent=False) -> List[Dict[str, Any]]:
        '''
        Gets all spools assigned to the current machine
        '''
        # get current printer hostname
        machine_hostname = self.printer_info["hostname"]
        logging.info(f"Getting spools for machine: {machine_hostname}")

        args = {
            "request_method": "GET",
            "path": f"/v1/spool",
            "query": f"location={machine_hostname}",

        }
        webrequest = WebRequest(
            endpoint=f"{self.spoolman_url}/spools",
            args=args,
            request_type=RequestType.GET,
        )
        try:
            spools = await self._proxy_spoolman_request(webrequest)
        except Exception as e:
<<<<<<< HEAD
            if not silent : await self._log_n_send(f"Failed to retrieve spools from spoolman: {e}")
            return []
        if self.filament_slots < len(spools) :
            if not silent : await self._log_n_send(f"Number of spools assigned to machine {machine_hostname} is greater than the number of slots available on the machine. Please check the spoolman or moonraker [spoolman] setup.")
            return []
=======
            if not silent:
                await self._log_n_send(f"Failed to retrieve spools from spoolman: {e}")
            return False
        if self.filament_slots < len(spools):
            if not silent:
                await self._log_n_send(f"Number of spools assigned to machine {machine_hostname} is greater than the number of slots available on the machine. Please check the spoolman or moonraker [spoolman] setup.")
            return False
>>>>>>> 52fe5819
        if spools:
            if not silent:
                await self._log_n_send(f"Spools for machine:")
            # create a table of size len(spools)
            table = [None for __ in range(self.filament_slots)]
            for spool in spools:
                slot = spool['location'].split(machine_hostname+':')[1]
<<<<<<< HEAD
                if not slot :
                    if not silent : await self._log_n_send(f"location field for {spool['filament']['name']} @ {spool['id']} in spoolman db is not formatted correctly. Please check the spoolman setup.")
                else :
=======
                if not slot:
                    if not silent:
                        self._log_n_send(
                            f"location field for {spool['filament']['name']} @ {spool['id']} in spoolman db is not formatted correctly. Please check the spoolman setup.")
                else:
>>>>>>> 52fe5819
                    table[int(slot)] = spool
            if not silent:
                for i, spool in enumerate(table):
                    if spool:
                        await self._log_n_send(f"{CONSOLE_TAB}{i} : {spool['filament']['name']}")
                    else:
                        await self._log_n_send(f"{CONSOLE_TAB}{i} : empty")
<<<<<<< HEAD
        else :
            if not silent : await self._log_n_send(f"No spools assigned to machine: {machine_hostname}")
            return []
=======
        else:
            if not silent:
                await self._log_n_send(f"No spools assigned to machine: {machine_hostname}")
            return False
>>>>>>> 52fe5819
        self.slot_occupation = spools

    async def unset_spool_slot(self, spool_id: int) -> bool:
        '''
        Removes the machine:slot allocation in spoolman db for spool_id

        parameters:
            @param spool_id: id of the spool to set
        returns:
            @return: True if successful, False otherwise
        '''
        if spool_id == None:
            await self._log_n_send(f"Trying to unset spool but no spool id provided.")
            return False

        # use the PATCH method on the spoolman api
        # get current printer hostname
        machine_hostname = self.printer_info["hostname"]
        logging.info(
            f"Unsetting spool {spool_id} for machine: {machine_hostname}")
        # get spool info from spoolman
        body = {
            "location": "",
        }
        args = {
            "request_method": "PATCH",
            "path": f"/v1/spool/{spool_id}",
            "body": body,
        }
        webrequest = WebRequest(
            endpoint=f"{self.spoolman_url}/spools/{spool_id}",
            args=args,
            request_type=RequestType.POST,
        )
        try:
            await self._proxy_spoolman_request(webrequest)
        except Exception as e:
            logging.error(
                f"Failed to unset spool {spool_id} for machine {machine_hostname}: {e}")
            await self._log_n_send(f"Failed to unset spool {spool_id} for machine {machine_hostname}")
            return False
        await self.get_spools_for_machine(silent=True)
        return True

<<<<<<< HEAD
    async def set_spool_slot(self, spool_id : int, slot : int) -> bool:
=======
    async def set_spool_slot(self, spool_id: int, slot: int = None) -> bool:
>>>>>>> 52fe5819
        '''
        Sets the spool with id=id for the current machine into optional slot number if mmu is enabled.

        parameters:
            @param spool_id: id of the spool to set
            @param slot: optional slot number to set the spool into. If not provided (and number of slots = 1), the spool will be set into slot 0.
        returns:
            @return: True if successful, False otherwise
        '''
        await self.get_spools_for_machine(silent=True)
        if spool_id == None:
            msg = f"Trying to set spool but no spool id provided."
            await self._log_n_send(msg)
            return False

        logging.info(
            f"Setting spool {spool_id} for machine: {self.printer_info['hostname']} @ slot {slot}")
        self.server.send_event(
            "spoolman:spoolman_set_spool_slot", {"id": spool_id, "slot": slot}
        )
        # check that slot not higher than number of slots available
        if (slot == None) and (self.filament_slots > 1):
            msg = f"Trying to set spool {spool_id} for machine {self.printer_info['hostname']} but no slot number provided."
            await self._log_n_send(msg)
            return False
        elif not slot and (self.filament_slots == 1):
            slot = 0
        elif slot > self.filament_slots-1:
            msg = f"Trying to set spool {spool_id} for machine {self.printer_info['hostname']} @ slot {slot} but only {self.filament_slots} slots are available. Please check the spoolman or moonraker [spoolman] setup."
            await self._log_n_send(msg)
            return False

        # first check if the spool is not already assigned to a machine
        spool_info = await self.get_info_for_spool(spool_id)
        if 'location' in spool_info:
            if spool_info['location']:
                # if the spool is already assigned to current machine
                if spool_info['location'].split(':')[0] == self.printer_info["hostname"]:
                    await self._log_n_send(f"Spool {spool_info['filament']['name']} (id: {spool_id}) is already assigned to this machine @ slot {spool_info['location'].split(':')[1]}")
                    if int(spool_info['location'].split(':')[1]) == slot:
                        await self._log_n_send(f"Updating slot for spool {spool_info['filament']['name']} (id: {spool_id}) to {slot}")
                # if the spool is already assigned to another machine
                else:
                    await self._log_n_send(f"Spool {spool_info['filament']['name']} (id: {spool_id}) is already assigned to another machine: {spool_info['location']}")
                    return False

        # then check that no spool is already assigned to the slot of this machine
        if self.slot_occupation not in [False, None]:
            for spool in self.slot_occupation:
                logging.info(f"found spool: {spool['filament']['name']} ")
                if int(spool['location'].split(':')[1]) == slot:
                    await self._log_n_send(f"Slot {slot} is already assigned to spool {spool['filament']['name']} (id: {spool['id']})")
                    await self._log_n_send(f"{CONSOLE_TAB}- Overwriting slot assignment")
                    if not await self.unset_spool_slot(spool['id']):
                        await self._log_n_send(f"{CONSOLE_TAB*2}Failed to unset spool {spool['filament']['name']} (id: {spool['id']}) from slot {slot}")
                        return False
                    await self._log_n_send(f"{CONSOLE_TAB*2}Spool {spool['filament']['name']} (id: {spool['id']}) unset from slot {slot}")

        # Check if spool is not allready archived
        if spool_info['archived']:
            msg = f"Spool {spool_id} is archived. Please check the spoolman setup."
            await self._log_n_send(msg)
            return False

        # use the PATCH method on the spoolman api
        # get current printer hostname
        machine_hostname = self.printer_info["hostname"]
        logging.info(
            f"Setting spool {spool_info['filament']['name']} (id: {spool_info['id']}) for machine: {machine_hostname} @ slot {slot}")
        # get spool info from spoolman
        body = {
            "location": f"{machine_hostname}:{slot}",
        }
        args = {
            "request_method": "PATCH",
            "path": f"/v1/spool/{spool_id}",
            "body": body,
        }
        webrequest = WebRequest(
            endpoint=f"{self.spoolman_url}/spools/{spool_id}",
            args=args,
            request_type=RequestType.POST,
        )
        try:
            await self._proxy_spoolman_request(webrequest)
        except Exception as e:
            logging.error(
                f"Failed to set spool {spool_id} for machine {machine_hostname} @ slot {slot}: {e}")
            await self._log_n_send(f"Failed to set spool {spool_id} for machine {machine_hostname}")
            return False
        await self._log_n_send(f"Spool {spool_id} set for machine {machine_hostname} @ slot {slot}")
        await self.get_spools_for_machine(silent=True)
        if slot == 0 and (self.filament_slots == 1):
            await self.set_active_slot(slot)
            await self._log_n_send(f"{CONSOLE_TAB*2}Setting slot 0 as active (single slot machine)")
        return True

    async def clear_spool_slots(self) -> bool:
        '''
        Clears all slots for the current machine
        '''
        logging.info(
            f"Clearing spool slots for machine: {self.printer_info['hostname']}")
        self.server.send_event(
            "spoolman:clear_spool_slots", {}
        )
        # get spools assigned to current machine
        spools = self.slot_occupation
        if spools not in [False, None]:
            for spool in spools:
                # use the PATCH method on the spoolman api
                # get current printer hostname
                machine_hostname = self.printer_info["hostname"]
                logging.info(
                    f"Clearing spool {spool['id']} for machine: {machine_hostname}")
                # get spool info from spoolman
                __ = await self.get_info_for_spool(spool['id'])
                body = {
                    "location": "",
                }
                args = {
                    "request_method": "PATCH",
                    "path": f"/v1/spool/{spool['id']}",
                    "body": body,
                }
                webrequest = WebRequest(
                    endpoint=f"{self.spoolman_url}/spools/{spool['id']}",
                    args=args,
                    request_type=RequestType.POST,
                )
                try:
                    await self._proxy_spoolman_request(webrequest)
                except Exception as e:
                    logging.error(
                        f"Failed to clear spool {spool['id']} for machine {machine_hostname}: {e}")
                    await self._log_n_send(f"Failed to clear spool {spool['id']} for machine {machine_hostname}")
                    return False
                await self._log_n_send(f"Spool {spool['id']} cleared for machine {machine_hostname}")
                await self.get_spools_for_machine(silent=True)
            return True
        else:
            msg = f"No spools for machine {self.printer_info['hostname']}"
            await self._log_n_send(msg)
            return False

    async def check_filament(self, debug=False):
        '''
        Uses metadata from the gcode to identify the filaments and runs some verifications
        based on the filament type and the amount of filament left in spoolman db.
        '''
        logging.info("Checking filaments")
        await self._log_n_send("Checking filament consistency: ")
        try:
            print_stats = await self.klippy_apis.query_objects({"print_stats": None})
        except asyncio.TimeoutError:
            # Klippy not connected
            logging.error("Could not retrieve print_stats through klippy API")
            self.server.send_event(
                "spoolman:check_failure", {
                    "message": "Could not retrieve print_stats through klippy API"}
            )
            return False
        # TODO: file path has to be better implemented like fetching it via klippy api ?
        filename = os.path.join('/home', os.getenv('USER'), 'printer_data',
                                'gcodes', print_stats["print_stats"]["filename"])
        state = print_stats["print_stats"]["state"]

        if state not in ['printing', 'paused']:
            # No print active
            msg = f"No print active, cannot get gcode from file (state: {state})"
            await self._log_n_send(msg)
            self.server.send_event(
                "spoolman:check_failure", {"message": msg}
            )
            if not debug:
                return False

        # Get gcode from file
        if filename is None:
            logging.error("Filename is None")
            self.server.send_event(
                "spoolman:check_failure", {"message": "Filename is None"}
            )
            if not debug:
                return False

        metadata: Dict[str, Any] = {}
        if not filename:
            logging.info("No filemame retrieved: {filename}")
            if not debug:
                sys.exit(-1)
        try:
            metadata = extract_metadata(filename, False)
        except TimeoutError as e:
            if not debug:
                raise TimeoutError(f"Failed to extract metadata from {filename}") from e

        # check that active spool is in machine's slots
        active_spool_id = await self._get_active_spool()
<<<<<<< HEAD
        if active_spool_id is None and self.filament_slots == 1:
            msg = f"No active spool set"
=======
        if active_spool_id is None:
            msg = "No active spool set"
>>>>>>> 52fe5819
            await self._log_n_send(msg)
            self.server.send_event(
                "spoolman:check_failure", {"message": msg}
            )
            if not debug:
                return False

        if self.slot_occupation == False:
            msg = "Failed to retrieve spools from spoolman"
            self.server.send_event(
                "spoolman:check_failure", {"message": msg}
            )
            if not debug:
                return False
        found = False
        for spool in self.slot_occupation:
            if int(spool['id']) == active_spool_id:
                found = True
        if not found:
            await self._log_n_send(f"Active spool {active_spool_id} is not assigned to this machine")
            await self._log_n_send("Run : ")
            await self._log_n_send(f"{CONSOLE_TAB}SET_SPOOL_SLOT ID={active_spool_id} SLOT=integer")
            if not debug:
                return False

        if not self.slot_occupation:
            msg = f"No spools assigned to machine {self.printer_info['hostname']}"
            self.server.send_event(
                "spoolman:check_failure", {"message": msg}
            )
            if not debug:
                return False

        mismatch, swap_table = await self.verify_consistency(metadata, self.slot_occupation)
        if mismatch != "critical":
            msg = "Slicer setup and spoolman db are consistent"
            await self._log_n_send(msg)
            if not debug:
                return True
        else:
            if mismatch == "critical":
                msg1 = "FILAMENT MISMATCH(ES) BETWEEN SPOOLMAN AND SLICER DETECTED! PAUSING PRINT."
                await self._log_n_send(msg1)
                msg2 = "Please check the spoolman setup and physical spools to match the slicer setup."
                await self._log_n_send(msg2)
                # if printer is runnning, pause it
                self.server.send_event(
                    "spoolman:check_failure", {"message": msg1+msg2}
                )
<<<<<<< HEAD
                await self.klippy_apis.run_gcode("M300 P2000 S4000")
                if not self.klippy_apis.query_objects({"pause_resume": None}['is_paused']) :
=======
                self.klippy_apis.run_gcode("M300 P2000 S4000")
                if not self.klippy_apis.query_objects({"pause_resume": None}['is_paused']):
>>>>>>> 52fe5819
                    await self.klippy_apis.pause_print()
                if not debug:
                    return False
            else:
                msg1 = "FILAMENT MISMATCH(ES) BETWEEN SPOOLMAN AND SLICER DETECTED!"
                await self._log_n_send(msg1)
                msg2 = "Minor mismatches have been found, proceeding to print."
                await self._log_n_send(msg2)

        # if swap table is not empty, prompt user for automatic tools swap
        if swap_table:
            msg = f"Swap table: {swap_table}"
            await self._log_n_send(msg)
            msg = "Proceeding to automatic tools swap"
            await self._log_n_send(msg)
            self._swap_tools_in_gcode(swap_table)

        if not debug:
            return True

    async def _swap_tools_in_gcode(self, swap_table):
        '''
        Swaps the tools in the gcode file according to the swap_table
        '''
        pass

    async def __spool_info_notificator(self, web_request: WebRequest):
        '''
        Sends spool info when requested by a webrequest
        '''
        spool_id = await self._get_active_spool()
        return await self.get_info_for_spool(spool_id)


def load_component(config: ConfigHelper) -> SpoolManager:
    return SpoolManager(config)<|MERGE_RESOLUTION|>--- conflicted
+++ resolved
@@ -87,15 +87,9 @@
         self.filament_slots = config.getint(
             "filament_slots", default=1, minval=1)
         self.slot_occupation = {}
-<<<<<<< HEAD
         if self.filament_slots < 1 :
             logging.critical(f"Number of filament slots is less than 1. Please check the spoolman or moonraker [spoolman] setup.")
             return
-=======
-        if self.filament_slots < 1:
-            self._log_n_send(
-                f"Number of filament slots is not set or is less than 1. Please check the spoolman or moonraker [spoolman] setup.")
->>>>>>> 52fe5819
         self.printer_info = self.server.get_host_info()
         # ################################ End
         self.server.register_remote_method(
@@ -503,7 +497,6 @@
         logging.error(msg)
         await self.klippy_apis.run_gcode(f"M118 {msg}", None)
 
-<<<<<<< HEAD
     async def get_info_for_spool(self, spool_id : int):
         response = await self.http_client.request(
                 method="GET",
@@ -522,22 +515,6 @@
         spool_info = response.json()
         logging.info(f"Spool info: {spool_info}")
 
-=======
-    async def get_info_for_spool(self, spool_id: int):
-        logging.info(f"spool id received: {spool_id}")
-        args = {
-            "request_method": "GET",
-            "path": f"/v1/spool/{spool_id}",
-            # "query" : f"spool_id={spool_id}",
-
-        }
-        webrequest = WebRequest(
-            endpoint=f"{self.spoolman_url}/spools/{spool_id}",
-            args=args,
-            request_type=RequestType.GET,
-        )
-        spool_info = await self._proxy_spoolman_request(webrequest)
->>>>>>> 52fe5819
         return spool_info
 
     async def get_spool_info(self, sid: int = None):
@@ -548,13 +525,8 @@
             logging.info("Fetching active spool")
             spool_id = await self._get_active_spool()
         else:
-<<<<<<< HEAD
-            logging.info(f"Using spool id: {id}")
-            spool_id = id
-=======
             logging.info("Setting spool id: %s", sid)
             spool_id = sid
->>>>>>> 52fe5819
         self.server.send_event(
             "spoolman:get_spool_info", {"id": spool_id}
         )
@@ -570,30 +542,15 @@
             return False
         msg = f"Active spool is: {spool_info['filament']['name']} (id : {spool_info['id']})"
         await self._log_n_send(msg)
-<<<<<<< HEAD
         msg = f"{CONSOLE_TAB}- used: {int(spool_info['used_weight'])} g" # Special space characters used as they will be displayed in gcode console
         await self._log_n_send(msg)
         msg = f"{CONSOLE_TAB}- remaining: {int(spool_info['remaining_weight'])} g" # Special space characters used as they will be displayed in gcode console
-=======
-        # Special space characters used as they will be siplayed in gcode console
-        msg = f"{CONSOLE_TAB}- used: {int(spool_info['used_weight'])} g"
-        await self._log_n_send(msg)
-        # Special space characters used as they will be siplayed in gcode console
-        msg = f"{CONSOLE_TAB}- remaining: {int(spool_info['remaining_weight'])} g"
->>>>>>> 52fe5819
         await self._log_n_send(msg)
         # if spool_id not in filament_slots :
         found = False
         for spoolid in self.slot_occupation:
-<<<<<<< HEAD
             if int(spoolid['id']) == spool_id :
                 msg = "{}- slot: {}".format(CONSOLE_TAB, int(spool_info['location'].split(self.printer_info["hostname"]+':')[1])) # Special space characters used as they will be displayed in gcode console
-=======
-            if int(spoolid['id']) == spool_id:
-                # Special space characters used as they will be siplayed in gcode console
-                msg = "{}- slot: {}".format(CONSOLE_TAB, int(
-                    spool_info['location'].split(self.printer_info["hostname"]+':')[1]))
->>>>>>> 52fe5819
                 await self._log_n_send(msg)
                 found = True
         if not found:
@@ -601,12 +558,7 @@
             await self._log_n_send(msg)
             msg = "Run : "
             await self._log_n_send(msg)
-<<<<<<< HEAD
             msg = f"{CONSOLE_TAB}SET_SPOOL_SLOT ID={spool_id} SLOT=integer" # Special space characters used as they will be displayed in gcode console
-=======
-            # Special space characters used as they will be siplayed in gcode console
-            msg = f"{CONSOLE_TAB}SET_SPOOL_SLOT ID={spool_id} SLOT=integer"
->>>>>>> 52fe5819
             await self._log_n_send(msg)
             return False
 
@@ -749,39 +701,24 @@
         try:
             spools = await self._proxy_spoolman_request(webrequest)
         except Exception as e:
-<<<<<<< HEAD
-            if not silent : await self._log_n_send(f"Failed to retrieve spools from spoolman: {e}")
+            if not silent :
+                await self._log_n_send(f"Failed to retrieve spools from spoolman: {e}")
             return []
         if self.filament_slots < len(spools) :
-            if not silent : await self._log_n_send(f"Number of spools assigned to machine {machine_hostname} is greater than the number of slots available on the machine. Please check the spoolman or moonraker [spoolman] setup.")
+            if not silent :
+                await self._log_n_send(f"Number of spools assigned to machine {machine_hostname} is greater than the number of slots available on the machine. Please check the spoolman or moonraker [spoolman] setup.")
             return []
-=======
-            if not silent:
-                await self._log_n_send(f"Failed to retrieve spools from spoolman: {e}")
-            return False
-        if self.filament_slots < len(spools):
-            if not silent:
-                await self._log_n_send(f"Number of spools assigned to machine {machine_hostname} is greater than the number of slots available on the machine. Please check the spoolman or moonraker [spoolman] setup.")
-            return False
->>>>>>> 52fe5819
         if spools:
             if not silent:
-                await self._log_n_send(f"Spools for machine:")
+                await self._log_n_send("Spools for machine:")
             # create a table of size len(spools)
             table = [None for __ in range(self.filament_slots)]
             for spool in spools:
                 slot = spool['location'].split(machine_hostname+':')[1]
-<<<<<<< HEAD
                 if not slot :
-                    if not silent : await self._log_n_send(f"location field for {spool['filament']['name']} @ {spool['id']} in spoolman db is not formatted correctly. Please check the spoolman setup.")
+                    if not silent :
+                        await self._log_n_send(f"location field for {spool['filament']['name']} @ {spool['id']} in spoolman db is not formatted correctly. Please check the spoolman setup.")
                 else :
-=======
-                if not slot:
-                    if not silent:
-                        self._log_n_send(
-                            f"location field for {spool['filament']['name']} @ {spool['id']} in spoolman db is not formatted correctly. Please check the spoolman setup.")
-                else:
->>>>>>> 52fe5819
                     table[int(slot)] = spool
             if not silent:
                 for i, spool in enumerate(table):
@@ -789,16 +726,10 @@
                         await self._log_n_send(f"{CONSOLE_TAB}{i} : {spool['filament']['name']}")
                     else:
                         await self._log_n_send(f"{CONSOLE_TAB}{i} : empty")
-<<<<<<< HEAD
         else :
-            if not silent : await self._log_n_send(f"No spools assigned to machine: {machine_hostname}")
-            return []
-=======
-        else:
-            if not silent:
+            if not silent :
                 await self._log_n_send(f"No spools assigned to machine: {machine_hostname}")
             return False
->>>>>>> 52fe5819
         self.slot_occupation = spools
 
     async def unset_spool_slot(self, spool_id: int) -> bool:
@@ -843,11 +774,7 @@
         await self.get_spools_for_machine(silent=True)
         return True
 
-<<<<<<< HEAD
     async def set_spool_slot(self, spool_id : int, slot : int) -> bool:
-=======
-    async def set_spool_slot(self, spool_id: int, slot: int = None) -> bool:
->>>>>>> 52fe5819
         '''
         Sets the spool with id=id for the current machine into optional slot number if mmu is enabled.
 
@@ -1047,13 +974,8 @@
 
         # check that active spool is in machine's slots
         active_spool_id = await self._get_active_spool()
-<<<<<<< HEAD
         if active_spool_id is None and self.filament_slots == 1:
             msg = f"No active spool set"
-=======
-        if active_spool_id is None:
-            msg = "No active spool set"
->>>>>>> 52fe5819
             await self._log_n_send(msg)
             self.server.send_event(
                 "spoolman:check_failure", {"message": msg}
@@ -1103,13 +1025,8 @@
                 self.server.send_event(
                     "spoolman:check_failure", {"message": msg1+msg2}
                 )
-<<<<<<< HEAD
                 await self.klippy_apis.run_gcode("M300 P2000 S4000")
                 if not self.klippy_apis.query_objects({"pause_resume": None}['is_paused']) :
-=======
-                self.klippy_apis.run_gcode("M300 P2000 S4000")
-                if not self.klippy_apis.query_objects({"pause_resume": None}['is_paused']):
->>>>>>> 52fe5819
                     await self.klippy_apis.pause_print()
                 if not debug:
                     return False
